--- conflicted
+++ resolved
@@ -2,16 +2,9 @@
 
 use crate::{
     interface::{
-<<<<<<< HEAD
         self, CasFailure, Catalog, ColumnRepo, ColumnTypeMismatchSnafu, Error, NamespaceRepo,
-        ParquetFileRepo, PartitionRepo, QueryPoolRepo, RepoCollection, Result, ShardRepo,
-        SoftDeletedRows, TableRepo, TopicMetadataRepo, MAX_PARQUET_FILES_SELECTED_ONCE,
-=======
-        self, sealed::TransactionFinalize, CasFailure, Catalog, ColumnRepo,
-        ColumnTypeMismatchSnafu, Error, NamespaceRepo, ParquetFileRepo, PartitionRepo,
-        QueryPoolRepo, RepoCollection, Result, SoftDeletedRows, TableRepo, TopicMetadataRepo,
-        Transaction, MAX_PARQUET_FILES_SELECTED_ONCE,
->>>>>>> 3c73598a
+        ParquetFileRepo, PartitionRepo, QueryPoolRepo, RepoCollection, Result, SoftDeletedRows,
+        TableRepo, TopicMetadataRepo, MAX_PARQUET_FILES_SELECTED_ONCE,
     },
     kafkaless_transition::{TRANSITION_SHARD_ID, TRANSITION_SHARD_INDEX},
     metrics::MetricDecorator,
@@ -1012,159 +1005,6 @@
 }
 
 #[async_trait]
-<<<<<<< HEAD
-impl ShardRepo for PostgresTxn {
-    async fn create_or_get(
-        &mut self,
-        topic: &TopicMetadata,
-        shard_index: ShardIndex,
-    ) -> Result<Shard> {
-        sqlx::query_as::<_, Shard>(
-            r#"
-INSERT INTO shard
-    ( topic_id, shard_index, min_unpersisted_sequence_number )
-VALUES
-    ( $1, $2, 0 )
-ON CONFLICT ON CONSTRAINT shard_unique
-DO UPDATE SET topic_id = shard.topic_id
-RETURNING *;;
-        "#,
-        )
-        .bind(topic.id) // $1
-        .bind(shard_index) // $2
-        .fetch_one(&mut self.inner)
-        .await
-        .map_err(|e| {
-            if is_fk_violation(&e) {
-                Error::ForeignKeyViolation { source: e }
-            } else {
-                Error::SqlxError { source: e }
-            }
-        })
-    }
-
-    async fn get_by_topic_id_and_shard_index(
-        &mut self,
-        topic_id: TopicId,
-        shard_index: ShardIndex,
-    ) -> Result<Option<Shard>> {
-        let rec = sqlx::query_as::<_, Shard>(
-            r#"
-SELECT *
-FROM shard
-WHERE topic_id = $1
-  AND shard_index = $2;
-        "#,
-        )
-        .bind(topic_id) // $1
-        .bind(shard_index) // $2
-        .fetch_one(&mut self.inner)
-        .await;
-
-        if let Err(sqlx::Error::RowNotFound) = rec {
-            return Ok(None);
-        }
-
-        let shard = rec.map_err(|e| Error::SqlxError { source: e })?;
-
-        Ok(Some(shard))
-    }
-
-    async fn list(&mut self) -> Result<Vec<Shard>> {
-        sqlx::query_as::<_, Shard>(r#"SELECT * FROM shard;"#)
-            .fetch_all(&mut self.inner)
-            .await
-            .map_err(|e| Error::SqlxError { source: e })
-    }
-
-    async fn list_by_topic(&mut self, topic: &TopicMetadata) -> Result<Vec<Shard>> {
-        sqlx::query_as::<_, Shard>(r#"SELECT * FROM shard WHERE topic_id = $1;"#)
-            .bind(topic.id) // $1
-            .fetch_all(&mut self.inner)
-            .await
-            .map_err(|e| Error::SqlxError { source: e })
-    }
-
-    async fn update_min_unpersisted_sequence_number(
-        &mut self,
-        shard_id: ShardId,
-        sequence_number: SequenceNumber,
-    ) -> Result<()> {
-        let _ = sqlx::query(
-            r#"
-UPDATE shard
-SET min_unpersisted_sequence_number = $1
-WHERE id = $2;
-                "#,
-        )
-        .bind(sequence_number.get()) // $1
-        .bind(shard_id) // $2
-        .execute(&mut self.inner)
-        .await
-        .map_err(|e| Error::SqlxError { source: e })?;
-
-        Ok(())
-    }
-
-    async fn create_transition_shard(
-        &mut self,
-        topic_name: &str,
-        shard_index: ShardIndex,
-    ) -> Result<Shard> {
-        let mut tx = self
-            .inner
-            .pool
-            .begin()
-            .await
-            .map_err(|e| Error::StartTransaction { source: e })?;
-
-        let query = sqlx::query_as::<_, TopicMetadata>(
-            r#"
-INSERT INTO topic ( name )
-VALUES ( $1 )
-ON CONFLICT ON CONSTRAINT topic_name_unique
-DO UPDATE SET name = topic.name
-RETURNING *;
-        "#,
-        )
-        .bind(topic_name); // $1
-        let topic = query
-            .fetch_one(&mut tx)
-            .await
-            .map_err(|e| Error::SqlxError { source: e })?;
-
-        let query = sqlx::query_as::<_, Shard>(
-            r#"
-INSERT INTO shard
-    ( topic_id, shard_index, min_unpersisted_sequence_number )
-VALUES
-    ( $1, $2, 0 )
-ON CONFLICT ON CONSTRAINT shard_unique
-DO UPDATE SET topic_id = shard.topic_id
-RETURNING *;;
-        "#,
-        )
-        .bind(topic.id) // $1
-        .bind(shard_index); // $2
-        let shard = query.fetch_one(&mut tx).await.map_err(|e| {
-            if is_fk_violation(&e) {
-                Error::ForeignKeyViolation { source: e }
-            } else {
-                Error::SqlxError { source: e }
-            }
-        })?;
-
-        tx.commit()
-            .await
-            .map_err(|e| Error::FailedToCommit { source: e })?;
-
-        Ok(shard)
-    }
-}
-
-#[async_trait]
-=======
->>>>>>> 3c73598a
 impl PartitionRepo for PostgresTxn {
     async fn create_or_get(&mut self, key: PartitionKey, table_id: TableId) -> Result<Partition> {
         // Note: since sort_key is now an array, we must explicitly insert '{}' which is an empty
@@ -1435,67 +1275,8 @@
 #[async_trait]
 impl ParquetFileRepo for PostgresTxn {
     async fn create(&mut self, parquet_file_params: ParquetFileParams) -> Result<ParquetFile> {
-<<<<<<< HEAD
         let executor = &mut self.inner;
         create_parquet_file(executor, parquet_file_params).await
-=======
-        let ParquetFileParams {
-            namespace_id,
-            table_id,
-            partition_id,
-            object_store_id,
-            max_sequence_number,
-            min_time,
-            max_time,
-            file_size_bytes,
-            row_count,
-            compaction_level,
-            created_at,
-            column_set,
-            max_l0_created_at,
-        } = parquet_file_params;
-
-        let rec = sqlx::query_as::<_, ParquetFile>(
-            r#"
-INSERT INTO parquet_file (
-    shard_id, table_id, partition_id, object_store_id,
-    max_sequence_number, min_time, max_time, file_size_bytes,
-    row_count, compaction_level, created_at, namespace_id, column_set, max_l0_created_at )
-VALUES ( $1, $2, $3, $4, $5, $6, $7, $8, $9, $10, $11, $12, $13, $14 )
-RETURNING
-    id, table_id, partition_id, object_store_id,
-    max_sequence_number, min_time, max_time, to_delete, file_size_bytes,
-    row_count, compaction_level, created_at, namespace_id, column_set, max_l0_created_at;
-        "#,
-        )
-        .bind(TRANSITION_SHARD_ID) // $1
-        .bind(table_id) // $2
-        .bind(partition_id) // $3
-        .bind(object_store_id) // $4
-        .bind(max_sequence_number) // $5
-        .bind(min_time) // $6
-        .bind(max_time) // $7
-        .bind(file_size_bytes) // $8
-        .bind(row_count) // $9
-        .bind(compaction_level) // $10
-        .bind(created_at) // $11
-        .bind(namespace_id) // $12
-        .bind(column_set) // $13
-        .bind(max_l0_created_at) // $14
-        .fetch_one(&mut self.inner)
-        .await
-        .map_err(|e| {
-            if is_unique_violation(&e) {
-                Error::FileExists { object_store_id }
-            } else if is_fk_violation(&e) {
-                Error::ForeignKeyViolation { source: e }
-            } else {
-                Error::SqlxError { source: e }
-            }
-        })?;
-
-        Ok(rec)
->>>>>>> 3c73598a
     }
 
     async fn flag_for_delete(&mut self, id: ParquetFileId) -> Result<()> {
@@ -1757,7 +1538,6 @@
     E: Executor<'q, Database = Postgres>,
 {
     let ParquetFileParams {
-        shard_id,
         namespace_id,
         table_id,
         partition_id,
@@ -1786,7 +1566,7 @@
     row_count, compaction_level, created_at, namespace_id, column_set, max_l0_created_at;
         "#,
     )
-    .bind(shard_id) // $1
+    .bind(TRANSITION_SHARD_ID) // $1
     .bind(table_id) // $2
     .bind(partition_id) // $3
     .bind(object_store_id) // $4
@@ -2079,13 +1859,8 @@
         let postgres = setup_db().await;
 
         let postgres: Arc<dyn Catalog> = Arc::new(postgres);
-<<<<<<< HEAD
         let mut txn = postgres.repositories().await;
-        let (kafka, query, shards) = create_or_get_default_records(1, txn.deref_mut())
-=======
-        let mut txn = postgres.start_transaction().await.expect("txn start");
         let (kafka, query) = create_or_get_default_records(txn.deref_mut())
->>>>>>> 3c73598a
             .await
             .expect("db init failed");
 
@@ -2128,78 +1903,6 @@
         assert_eq!(a, b);
     }
 
-<<<<<<< HEAD
-    #[tokio::test]
-    #[should_panic = "attempted to overwrite partition"]
-    async fn test_partition_create_or_get_no_overwrite() {
-        // If running an integration test on your laptop, this requires that you have Postgres
-        // running and that you've done the sqlx migrations. See the README in this crate for
-        // info to set it up.
-        maybe_skip_integration!("attempted to overwrite partition");
-
-        let postgres = setup_db().await;
-
-        let postgres: Arc<dyn Catalog> = Arc::new(postgres);
-        let mut txn = postgres.repositories().await;
-        let (kafka, query, _) = create_or_get_default_records(2, txn.deref_mut())
-            .await
-            .expect("db init failed");
-
-        let namespace_id = postgres
-            .repositories()
-            .await
-            .namespaces()
-            .create("ns3", None, kafka.id, query.id)
-            .await
-            .expect("namespace create failed")
-            .id;
-        let table_id = postgres
-            .repositories()
-            .await
-            .tables()
-            .create_or_get("table", namespace_id)
-            .await
-            .expect("create table failed")
-            .id;
-
-        let key = "bananas";
-
-        let shards = postgres
-            .repositories()
-            .await
-            .shards()
-            .list()
-            .await
-            .expect("failed to list shards");
-        assert!(
-            shards.len() > 1,
-            "expected more shards to be created, got {}",
-            shards.len()
-        );
-
-        let a = postgres
-            .repositories()
-            .await
-            .partitions()
-            .create_or_get(key.into(), shards[0].id, table_id)
-            .await
-            .expect("should create OK");
-
-        // Call create_or_get for the same (key, table_id) tuple, setting a
-        // different shard ID
-        let b = postgres
-            .repositories()
-            .await
-            .partitions()
-            .create_or_get(key.into(), shards[1].id, table_id)
-            .await
-            .expect("result should not be evaluated");
-
-        assert_eq!(a, b);
-    }
-
-=======
->>>>>>> 3c73598a
     #[test]
     fn test_parse_dsn_file() {
         assert_eq!(
@@ -2299,13 +2002,8 @@
                     let metrics = Arc::clone(&postgres.metrics);
 
                     let postgres: Arc<dyn Catalog> = Arc::new(postgres);
-<<<<<<< HEAD
                     let mut txn = postgres.repositories().await;
-                    let (kafka, query, _shards) = create_or_get_default_records(1, txn.deref_mut())
-=======
-                    let mut txn = postgres.start_transaction().await.expect("txn start");
                     let (kafka, query) = create_or_get_default_records(txn.deref_mut())
->>>>>>> 3c73598a
                         .await
                         .expect("db init failed");
 
@@ -2472,13 +2170,8 @@
         let pool = postgres.pool.clone();
 
         let postgres: Arc<dyn Catalog> = Arc::new(postgres);
-<<<<<<< HEAD
         let mut txn = postgres.repositories().await;
-        let (kafka, query, shards) = create_or_get_default_records(1, txn.deref_mut())
-=======
-        let mut txn = postgres.start_transaction().await.expect("txn start");
         let (kafka, query) = create_or_get_default_records(txn.deref_mut())
->>>>>>> 3c73598a
             .await
             .expect("db init failed");
 
