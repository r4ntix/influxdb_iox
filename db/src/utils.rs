--- conflicted
+++ resolved
@@ -192,10 +192,6 @@
 
 fn chunk_summary_iter(db: &Db) -> impl Iterator<Item = ChunkSummary> + '_ {
     db.partition_addrs()
-<<<<<<< HEAD
-        .unwrap()
-=======
->>>>>>> b036db29
         .into_iter()
         .flat_map(move |addr| db.partition_chunk_summaries(addr.partition_key.as_ref()))
 }
